--- conflicted
+++ resolved
@@ -44,13 +44,8 @@
 
     runs-on: ubuntu-latest
     steps:
-<<<<<<< HEAD
-    - uses: actions/checkout@v4
-    - uses: actions/setup-python@v4
-=======
     - uses: actions/checkout@v3
     - uses: actions/setup-python@v5
->>>>>>> 19fcbec2
       with:
         python-version: '3.x'
     - name: Build and check twine
